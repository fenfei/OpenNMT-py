# repo-specific stuff
pred.txt
multi-bleu.perl
*.pt
\#*#
.idea
*.sublime-*
.DS_Store
data/
<<<<<<< HEAD
build/
logs/
=======

# Byte-compiled / optimized / DLL files
__pycache__/
*.py[cod]
*$py.class

# C extensions
*.so

# Distribution / packaging
.Python
build/
develop-eggs/
dist/
downloads/
eggs/
.eggs/
lib/
lib64/
parts/
sdist/
var/
wheels/
*.egg-info/
.installed.cfg
*.egg

# PyInstaller
#  Usually these files are written by a python script from a template
#  before PyInstaller builds the exe, so as to inject date/other infos into it.
*.manifest
*.spec

# Installer logs
pip-log.txt
pip-delete-this-directory.txt

# Unit test / coverage reports
htmlcov/
.tox/
.coverage
.coverage.*
.cache
nosetests.xml
coverage.xml
*.cover
.hypothesis/

# Translations
*.mo
*.pot

# Django stuff:
*.log
local_settings.py

# Flask stuff:
instance/
.webassets-cache

# Scrapy stuff:
.scrapy

# Sphinx documentation
docs/_build/

# PyBuilder
target/

# Jupyter Notebook
.ipynb_checkpoints

# pyenv
.python-version

# celery beat schedule file
celerybeat-schedule

# SageMath parsed files
*.sage.py

# Environments
.env
.venv
env/
venv/
ENV/

# Spyder project settings
.spyderproject
.spyproject

# Rope project settings
.ropeproject

# mkdocs documentation
/site

# mypy
.mypy_cache/
>>>>>>> afda8439
<|MERGE_RESOLUTION|>--- conflicted
+++ resolved
@@ -7,10 +7,6 @@
 *.sublime-*
 .DS_Store
 data/
-<<<<<<< HEAD
-build/
-logs/
-=======
 
 # Byte-compiled / optimized / DLL files
 __pycache__/
@@ -23,6 +19,7 @@
 # Distribution / packaging
 .Python
 build/
+logs/
 develop-eggs/
 dist/
 downloads/
@@ -110,5 +107,4 @@
 /site
 
 # mypy
-.mypy_cache/
->>>>>>> afda8439
+.mypy_cache/